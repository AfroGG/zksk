--- conflicted
+++ resolved
@@ -383,7 +383,6 @@
     resp = prov.compute_response(chal)
     # Here we see that some responses have an identical first element
     # The only one with a different first element is the non simulated one
-<<<<<<< HEAD
     assert verif.verify(resp)
 
 def test_and_or_proof():
@@ -481,64 +480,4 @@
     x10 = 13
     secrets.update({"x10": x10})
     orproof = pp1 | pp2 | DLRepProof(x10 * g, Secret("x10") * g)
-    verify_proof(orproof, secrets)
-=======
-    assert verif.verify(resp)
-
-def test_and_or_proof():
-    pp1, pp2, secrets = setup_and_proofs()
-    g1 = 7*pp1.generators[0]
-    g2 = 8*pp1.generators[0]
-    pp0 = DLRepProof(7 * g1 + 18 * g2, Secret("xb") * g1 + Secret("xa") * g2)
-    secrets["xb"]=7
-    secrets["xa"]=18
-    orproof= OrProof(pp1, pp2)
-    andp = AndProof(orproof, pp0)
-    prov = andp.get_prover(secrets)
-    ver = andp.get_verifier()
-    com = prov.commit()
-    chal = ver.send_challenge(com)
-    resp = prov.compute_response(chal)
-    assert ver.verify(resp)
-
-def test_or_and_proof():
-    pp1, pp2, secrets = setup_and_proofs()
-    andp = AndProof(pp1, pp2)
-
-    g1 = 7*pp1.generators[0]
-    g2 = 8*pp1.generators[0]
-    pp0 = DLRepProof(7 * g1 + 18 * g2, Secret("xb") * g1 + Secret("xa") * g2)
-    secrets["xa"]=7
-    secrets["xc"]=18
-    orproof = OrProof(pp0, andp)
-    prov = orproof.get_prover(secrets)
-    ver = orproof.get_verifier()
-    com = prov.commit()
-    chal = ver.send_challenge(com)
-    resp = prov.compute_response(chal)
-    assert ver.verify(resp)
-
-def test_or_or():
-    pp1, pp2, secrets = setup_and_proofs()
-    first_or = OrProof(pp1, pp2)
-    g1 = 7*pp1.generators[0]
-    g2 = 8*pp1.generators[0]
-    pp0 = DLRepProof(7 * g1 + 18 * g2, Secret("xb") * g1 + Secret("xa") * g2)
-    secrets["xa"]=7
-    secrets["xc"]=18
-    orproof = OrProof(pp0, first_or)
-    prov = orproof.get_prover(secrets)
-    ver = orproof.get_verifier()
-    com = prov.commit()
-    chal = ver.send_challenge(com)
-    resp = prov.compute_response(chal)
-    assert ver.verify(resp)
-    
-def test_or_sim():
-    pp1, pp2, secrets = setup_and_proofs()
-    first_or = OrProof(pp1, pp2)
-    sim = first_or.get_simulator()
-    ver = first_or.get_verifier()
-    com, chal, resp = sim.simulate_proof()
-    assert ver.verify(resp, com, chal)
->>>>>>> fe69bcb6
+    verify_proof(orproof, secrets)