"""
.. _`Blackronym`:
    https://www.cypherpunks.ca/~iang/pubs/blacronym-wpes.pdf

"""
import os, sys

from zkbuilder.primitives.dlrep import *
from zkbuilder.base import *
from zkbuilder.composition import *
from zkbuilder.pairings import *

def decompose_into_n_bits(value, n):
    """Array of bits, least significant bit first"""
    base = [1 if value.is_bit_set(b) else 0 for b in range(value.num_bits())]
    extra_bits = n - len(base)
    if extra_bits < 0:
        raise Exception("Not enough bits to represent value")
    return base + [0] * extra_bits

def to_Bn(num):
    if isinstance(num, Bn):
        return num
    else:
        return Bn(num)

class RangeProof(ExtendedProof):
    """
    A range proof statement.

    .. math::

        PK \{ value: ``lower\_limit \leq value < upper\_limit`` \}

    Args:
        com: Pedersen commitment ``com = value * g + randomizer * h``
        g: First Pedersen-commitment base point
        h: Second Pedersen-commitment base point
        lower_limit: Lower limit
        upper_limit: Upper limit
        value: Value for which we construct a range proof
        randomizer: Randomizer of the commitment
    """

    def __init__(self, com, g, h, lower_limit, upper_limit, value, randomizer):
        self.lower_limit, self.upper_limit = to_Bn(lower_limit), to_Bn(upper_limit)
        self.num_bits = (self.upper_limit - self.lower_limit - 1).num_bits()


class PowerTwoRangeProof(ExtendedProof):
    """
    A power-two range proof statement.

<<<<<<< HEAD
    .. math::

        PK \{ value: ``lower_limit \leq value < num\_bits`` \}
=======
class PowerTwoRangeProof(BaseProof):
    def __init__(self, com, g, h, nr_bits, value, randomizer):
        """
        Constructs a range proof statement that
>>>>>>> 0488ad0a

    Args:
        com: A Pedersen commitment, ``com = value * g + randomizer * h``
        g: First Pedersen commitment base point
        h: Second Pedersen commitment base point
        num_bits: The number of bits of the committed value
        value: The value for which we construct a range proof (prover only)
        randomizer: The randomizer of com (prover only)
    """

<<<<<<< HEAD
    def __init__(self, com, g, h, num_bits, value=None, randomizer=None):
=======
        Args:
            com: A Pedersen commitment, ``com = value * g + randomizer * h``
            g: First Pedersen commitment base point
            h: Second Pedersen commitment base point
            nr_bits: The number of bits of the committed value
            value (Secret): The value for which we construct a range proof
            randomizer (Secret): The randomizer of com
        """
>>>>>>> 0488ad0a
        self.ProverClass = PowerTwoRangeProver
        self.VerifierClass = PowerTwoRangeVerifier

        if not value.value is None and not randomizer.value is None:
            # Not sure why we need these here? To do the order checks?
            # TODO: do we need to set secret_vars explicitly? Yes,
            # But is there a better way to do this? Maybe force overriding?
            self.secret_vars = [value, randomizer]
            self.is_prover = True
        else:
            self.is_prover = False

        # TODO: not clear how and why to set these
        self.generators = [g, h]

        self.com = com
        self.g, self.h = g, h
        self.num_bits = num_bits

<<<<<<< HEAD
        # TODO: I think I'd rather avoid this altogether
        self.aliases = [Secret() for _ in range(self.num_bits)]

        # TODO: why do we need to set this manually?
        self.precommitment_size = self.num_bits + 1
=======
        # The constructed proofs need extra randomizers as secrets
        self.randomizers = [Secret() for _ in range(self.nr_bits)]
>>>>>>> 0488ad0a

        # Move to super initializer with default argument
        self.constructed_proof = None
        self.simulation = False

    def build_constructed_proof(self, precommitment):
        # TODO: Why is this essential? and not automatic?
        self.precommitment = precommitment

        if self.is_prover:
            # Indicators that tell us which or-clause is true
            value = self.secret_vars[0].value
            value_as_bits = decompose_into_n_bits(value, self.num_bits)
            zero_simulated = [b == 1 for b in value_as_bits]
            one_simulated = [b == 0 for b in value_as_bits]

        bit_proofs = []
<<<<<<< HEAD
        for i in range(self.num_bits):
            p0 = DLRep(precommitment[i], rand_secrets[i] * self.h)
            p1 = DLRep(precommitment[i] - self.g, rand_secrets[i] * self.h)
=======
        for i in range(self.nr_bits):
            p0 = DLRep(precommitment[i], self.randomizers[i] * self.h)
            p1 = DLRep(precommitment[i] - self.g, self.randomizers[i] * self.h)
>>>>>>> 0488ad0a

            # When we are a prover, mark which disjunct is true
            if self.is_prover:
                p0.simulation = zero_simulated[i]
                p1.simulation = one_simulated[i]

            bit_proofs.append(p0 | p1)

        self.constructed_proof = AndProof(*bit_proofs)

        return self.constructed_proof

    # TODO: name of check is too specific, e.g., for range proofs we need another post check
    def check_adequate_lhs(self):
        """TODO (internal)

        """
        rand = self.precommitment[self.num_bits]

        # Combine bit commitments into value commitment
        combined = self.g.group.infinite()
        power = Bn(1)
        for c in self.precommitment[:self.num_bits]:
            combined += power * c
            power *= 2

        return combined == self.com + rand * self.h

class PowerTwoRangeProver(BaseProver):
    def internal_precommit(self):
        """
        Must return: precommitment, and any new secrets
        """
        g, h = self.proof.g, self.proof.h
        order = self.proof.g.group.order()

        value = self.proof.secret_vars[0].value
<<<<<<< HEAD
        value_as_bits = decompose_into_n_bits(value, self.proof.num_bits)
        bit_randomizers = [order.random() for _ in range(self.proof.num_bits)]
        self.precommitment = [ b * g + r * h for b, r in zip(value_as_bits, bit_randomizers)]
=======
        value_as_bits = decompose_into_n_bits(value, self.proof.nr_bits)

        # Set true value to computed secrets
        for rand in self.proof.randomizers:
            rand.value = order.random()

        precommitment = [ b * g + r.value * h for b, r in zip(value_as_bits, self.proof.randomizers)]
>>>>>>> 0488ad0a

        # Compute revealed randomizer
        rand = Bn(0)
        power = Bn(1)
        for r in self.proof.randomizers:
            rand = rand.mod_add(r.value * power, order)
            power *= 2
        rand = rand.mod_sub(self.proof.secret_vars[1].value, order)
        precommitment.append(rand)

        return precommitment


class PowerTwoRangeVerifier(BaseVerifier):
    """ A wrapper for an AndVerifier such that the proof can be initialized without the full information.
    """
    pass

def main():
    print("Running main!")
    mG = BilinearGroupPair()
    G = mG.G1

    value = Secret(value=Bn(10))
    randomizer = Secret(value=G.order().random())

    g = G.generator()
    h = 10 * G.generator() # FIXME
    limit = 20

    com = value * g + randomizer * h

    proof = PowerTwoRangeProof(com.eval(), g, h, limit, value, randomizer)
    proof_prime = PowerTwoRangeProof(com.eval(), g, h, limit, Secret(), Secret())

    pp = proof.prove()
    assert(proof_prime.verify(pp))

    proof = PowerTwoRangeProof(com.eval(), g, h, limit, value, randomizer)
    proof_prime = PowerTwoRangeProof(com.eval(), g, h, limit, Secret(), Secret())

    prov = proof.get_prover()
    ver = proof_prime.get_verifier()
    ver.process_precommitment(prov.precommit())
    commitment = prov.commit()
    chal = ver.send_challenge(commitment)
    resp = prov.compute_response(chal)
    assert ver.proof.check_adequate_lhs() and ver.verify(resp)


if __name__ == "__main__":
    main()<|MERGE_RESOLUTION|>--- conflicted
+++ resolved
@@ -9,6 +9,7 @@
 from zkbuilder.base import *
 from zkbuilder.composition import *
 from zkbuilder.pairings import *
+
 
 def decompose_into_n_bits(value, n):
     """Array of bits, least significant bit first"""
@@ -18,11 +19,13 @@
         raise Exception("Not enough bits to represent value")
     return base + [0] * extra_bits
 
+
 def to_Bn(num):
     if isinstance(num, Bn):
         return num
     else:
         return Bn(num)
+
 
 class RangeProof(ExtendedProof):
     """
@@ -51,16 +54,9 @@
     """
     A power-two range proof statement.
 
-<<<<<<< HEAD
     .. math::
 
         PK \{ value: ``lower_limit \leq value < num\_bits`` \}
-=======
-class PowerTwoRangeProof(BaseProof):
-    def __init__(self, com, g, h, nr_bits, value, randomizer):
-        """
-        Constructs a range proof statement that
->>>>>>> 0488ad0a
 
     Args:
         com: A Pedersen commitment, ``com = value * g + randomizer * h``
@@ -70,22 +66,7 @@
         value: The value for which we construct a range proof (prover only)
         randomizer: The randomizer of com (prover only)
     """
-
-<<<<<<< HEAD
     def __init__(self, com, g, h, num_bits, value=None, randomizer=None):
-=======
-        Args:
-            com: A Pedersen commitment, ``com = value * g + randomizer * h``
-            g: First Pedersen commitment base point
-            h: Second Pedersen commitment base point
-            nr_bits: The number of bits of the committed value
-            value (Secret): The value for which we construct a range proof
-            randomizer (Secret): The randomizer of com
-        """
->>>>>>> 0488ad0a
-        self.ProverClass = PowerTwoRangeProver
-        self.VerifierClass = PowerTwoRangeVerifier
-
         if not value.value is None and not randomizer.value is None:
             # Not sure why we need these here? To do the order checks?
             # TODO: do we need to set secret_vars explicitly? Yes,
@@ -102,16 +83,8 @@
         self.g, self.h = g, h
         self.num_bits = num_bits
 
-<<<<<<< HEAD
-        # TODO: I think I'd rather avoid this altogether
-        self.aliases = [Secret() for _ in range(self.num_bits)]
-
-        # TODO: why do we need to set this manually?
-        self.precommitment_size = self.num_bits + 1
-=======
         # The constructed proofs need extra randomizers as secrets
-        self.randomizers = [Secret() for _ in range(self.nr_bits)]
->>>>>>> 0488ad0a
+        self.randomizers = [Secret() for _ in range(self.num_bits)]
 
         # Move to super initializer with default argument
         self.constructed_proof = None
@@ -129,15 +102,9 @@
             one_simulated = [b == 0 for b in value_as_bits]
 
         bit_proofs = []
-<<<<<<< HEAD
         for i in range(self.num_bits):
-            p0 = DLRep(precommitment[i], rand_secrets[i] * self.h)
-            p1 = DLRep(precommitment[i] - self.g, rand_secrets[i] * self.h)
-=======
-        for i in range(self.nr_bits):
             p0 = DLRep(precommitment[i], self.randomizers[i] * self.h)
             p1 = DLRep(precommitment[i] - self.g, self.randomizers[i] * self.h)
->>>>>>> 0488ad0a
 
             # When we are a prover, mark which disjunct is true
             if self.is_prover:
@@ -149,6 +116,9 @@
         self.constructed_proof = AndProof(*bit_proofs)
 
         return self.constructed_proof
+
+    def get_prover_cls(self):
+        return PowerTwoRangeProver
 
     # TODO: name of check is too specific, e.g., for range proofs we need another post check
     def check_adequate_lhs(self):
@@ -166,7 +136,8 @@
 
         return combined == self.com + rand * self.h
 
-class PowerTwoRangeProver(BaseProver):
+
+class PowerTwoRangeProver(ExtendedProver):
     def internal_precommit(self):
         """
         Must return: precommitment, and any new secrets
@@ -175,19 +146,13 @@
         order = self.proof.g.group.order()
 
         value = self.proof.secret_vars[0].value
-<<<<<<< HEAD
         value_as_bits = decompose_into_n_bits(value, self.proof.num_bits)
-        bit_randomizers = [order.random() for _ in range(self.proof.num_bits)]
-        self.precommitment = [ b * g + r * h for b, r in zip(value_as_bits, bit_randomizers)]
-=======
-        value_as_bits = decompose_into_n_bits(value, self.proof.nr_bits)
 
         # Set true value to computed secrets
         for rand in self.proof.randomizers:
             rand.value = order.random()
 
         precommitment = [ b * g + r.value * h for b, r in zip(value_as_bits, self.proof.randomizers)]
->>>>>>> 0488ad0a
 
         # Compute revealed randomizer
         rand = Bn(0)
@@ -201,11 +166,6 @@
         return precommitment
 
 
-class PowerTwoRangeVerifier(BaseVerifier):
-    """ A wrapper for an AndVerifier such that the proof can be initialized without the full information.
-    """
-    pass
-
 def main():
     print("Running main!")
     mG = BilinearGroupPair()
