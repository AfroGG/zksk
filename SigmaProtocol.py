import random, string
from collections import namedtuple
from petlib.ec import EcGroup
from petlib.bn import Bn
import binascii
import pdb
from hashlib import sha256
from collections import defaultdict
import pytest
import msgpack

class SigmaProtocol:
    """
    an interface for sigma protocols.
    """
    def __init__(self, verifierClass, proverClass):
        self.verifierClass = verifierClass
        self.proverClass = proverClass

    def setup(self):
        pass

    def verify(
            self
    ) -> bool:  # a method used to chain SigmaProtocols verifications
        victor = self.verifierClass
        peggy = self.proverClass

        (commitment) = peggy.commit()
        challenge = victor.send_challenge(commitment)
        response = peggy.compute_response(challenge)
        return victor.verify(response)

    def run(self):
        if self.verify():
            print("Verified for {0}".format(self.__class__.__name__))
            return True
        else:
            print("Not verified for {0}".format(self.__class__.__name__))
            return False


class Prover:  
    """
    An abstract interface representing Prover used in sigma protocols
    """
    def __init__(self, generators, secret_names, secret_values, lhs):
        pass

    def commit(self, randomizers_dict=None):
        """
        :param randomizers_dict: an optional dictionnary of random values. Each random values is assigned to each secret name
        :return: a single commitment (of type petlib.bn.Bn) for the whole proof
        """
        pass

    def compute_response(self, challenge):
        pass

    def get_NI_proof(
            self, message=''
<<<<<<< HEAD
    ):  
        """ Non-interactive proof 
        :param message: a string message.
        :return: a challenge that is a hash of (lhs, commitment, message) and a list of responses. Each response has type petlib.bn.Bn 
        """
=======
    ):  # Non-interactive proof. Takes a string message. Challenge is hash of (lhs, commitment, message)

>>>>>>> 68c9c844
        commitment = self.commit()
        message = message.encode()
        protocol = get_proof_id(self)

        # Computing the challenge
        conc = protocol
        conc += flatten_commitment(commitment)
        conc += message
        myhash = sha256(conc).digest()
        challenge = Bn.from_hex(binascii.hexlify(myhash).decode())
        responses = self.compute_response(challenge)
        return (challenge, responses)




class Verifier:  # The Verifier class is built on an array of generators, an array of secrets'IDs and public info
    def __init__(self, generators, secret_names, lhs):
        pass

    def send_challenge(self, commitment):
        """
        :param commitment: a petlib.bn.Bn number
        :return: a default challenge equal to 2**31
        """
        self.commitment = commitment
        self.challenge = chal_128bits()
        print("\nchallenge is ", self.challenge)

        return self.challenge

    def verify(
            self, response, commitment=None,
            challenge=None):  #Can verify simulations with optional arguments
        """
        verifies this proof
        :param response: the response given by the prover
        :return: a boolean telling whether or not the commitment given by the prover matches the one we obtain by recomputing a commitment from the given challenge and response
        """

        if commitment is None:
            commitment = self.commitment
        if challenge is None:
            challenge = self.challenge

        return (commitment == self.recompute_commitment(self, challenge, response) )

    def verify_NI(self, challenge, response, message=''):
        """
        verification for the non interactive proof
        :param challenge: the challenge a petlib.bn.Bn instance computed from get_NI_proof method
        :param response: computed from get_NI_proof
        :return: a boolean telling if the proof is verified
        """
        message = message.encode()
        protocol = get_proof_id(self)
        r_guess = self.recompute_commitment(self, challenge, response)  #We retrieve the commitment using the verification identity
        conc = protocol
        conc += flatten_commitment(r_guess)
        conc += message
        myhash = sha256(conc).digest()
        print(challenge)
        print(Bn.from_hex(binascii.hexlify(myhash).decode()))
        return challenge == Bn.from_hex(binascii.hexlify(myhash).decode())


def check_groups(
        list_of_secret_names, list_of_generators
):  
    """checks that if two secrets are the same, the generators they multiply live in the same group
    :param list_of_secret_names: a list of secrets names of type string. 
    :param list_of_generators: a list of generators of type petlib.ec.EcPt.
    """
    # We map the unique secrets to the indices where they appear
    mydict = defaultdict(list)
    for idx, word in enumerate(list_of_secret_names):
        mydict[word].append(idx)

    # Now we use this dictionary to check all the generators related to a particular secret live in the same group
    for word, gen_idx in mydict.items(
    ):  #word is the key, gen_idx is the value = a list of indices
        ref_group = list_of_generators[gen_idx[0]].group

        for index in gen_idx:
            if list_of_generators[index].group != ref_group:
                raise Exception(
                    "A shared secret has generators from different groups : secret",
                    word)

    return True

#Useful for several proofs :

def chal_128bits():
    twoTo128 = Bn.from_binary(bytes.fromhex("1" + "0" * 31))
    return twoTo128.random()

def get_secret_names(sub_list):
    secrets = []
    [secrets.extend(elem.secret_names.copy()) for elem in sub_list]
    return secrets

def get_generators(sub_list):
    generators = []
    [generators.extend(elem.generators.copy()) for elem in sub_list]
    return generators

def get_proof_id(obj):
    """ Generates a deterministic string describer for a proof """
    cur_type = obj.__class__.__name__
    if "DLRep" in cur_type:
        protocol = ["DLRep"]
        protocol.append(obj.lhs.export())

        [protocol.append(g.export()) for g in obj.generators]
    elif "AndProof" in cur_type:
        protocol = ["And"]
        [
            protocol.append(get_proof_id(subprover))
            for subprover in obj.subs
        ]
    elif "Or" in cur_type:
        protocol = ["Or"]
        [
            protocol.append(get_proof_id(subprover))
            for subprover in obj.subs
        ]
    else:
        raise Exception('Generic Prover in the wild')
    return msgpack.packb(protocol)


def flatten_commitment(comm):
    if not isinstance(comm, list):
        return comm.export() #TODO : check if concatenation of several export() is uniquely decodable
    res = ''.encode()
    for el in comm:
        if isinstance(el, list):
            res += flatten_commitment(el)
        else:
            res += el.export()
    return res

<|MERGE_RESOLUTION|>--- conflicted
+++ resolved
@@ -59,16 +59,11 @@
 
     def get_NI_proof(
             self, message=''
-<<<<<<< HEAD
     ):  
         """ Non-interactive proof 
         :param message: a string message.
         :return: a challenge that is a hash of (lhs, commitment, message) and a list of responses. Each response has type petlib.bn.Bn 
         """
-=======
-    ):  # Non-interactive proof. Takes a string message. Challenge is hash of (lhs, commitment, message)
-
->>>>>>> 68c9c844
         commitment = self.commit()
         message = message.encode()
         protocol = get_proof_id(self)
