import random, string
from collections import namedtuple
from petlib.ec import EcGroup
from petlib.bn import Bn
import binascii
import pdb
from hashlib import sha256
from collections import defaultdict
import pytest


class SigmaProtocol:
    def __init__(self, verifierClass, proverClass):
        self.verifierClass = verifierClass
        self.proverClass = proverClass

    def setup(self):
        pass

    def verify(
            self
    ) -> bool:  # a method used to chain SigmaProtocols verifications
        victor = self.verifierClass
        peggy = self.proverClass

        (commitment) = peggy.commit()
        challenge = victor.send_challenge(commitment)
        response = peggy.compute_response(challenge)
        return victor.verify(response)

    def run(self):
        if self.verify():
            print("Verified for {0}".format(self.__class__.__name__))
            return True
        else:
            print("Not verified for {0}".format(self.__class__.__name__))
            return False


class Prover:  # The Prover class is built on an array of generators, an array of secrets'IDs, a dict of these secrets, and public info
    def __init__(self, generators, secret_names, secret_values, public_info):
        self.generators = generators
        self.secret_names = secret_names
        self.secret_values = secret_values
        self.public_info = public_info

    def commit(self, randomizers_dict=None):
        pass

    def compute_response(self, challenge):
        pass

    def get_NI_proof(
            self, message=''
    ):  # Non-interactive proof. Takes a string message. Challenge is hash of (public_info, commitment, message)
        tab_g = self.generators
        commitment = self.commit()
        message = message.encode()

        # Computing the challenge
        conc = self.public_info.export()
        conc += commitment.export()
        conc += message
        myhash = sha256(conc).digest()
        challenge = Bn.from_hex(binascii.hexlify(myhash).decode())
        responses = self.compute_response(challenge)
        return (challenge, responses)
        


class Verifier:  # The Verifier class is built on an array of generators, an array of secrets'IDs and public info
    def __init__(self, generators, secret_names, public_info):
        self.generators = generators
        self.secret_names = secret_names
        self.public_info = public_info

    def send_challenge(self, commitment):
        self.commitment = commitment
        self.challenge = chal_128bits()
        print("\nchallenge is ", self.challenge)

        return self.challenge
    
    def verify(
            self, response, commitment=None,
            challenge=None):  #Can verify simulations with optional arguments

        if commitment is None:
            commitment = self.commitment
        if challenge is None:
            challenge = self.challenge
<<<<<<< HEAD

        print("com is", commitment)
        print ("recom is", self.recompute_commitment(self, challenge, response))
=======
        
>>>>>>> 1a598b17
        return (commitment == self.recompute_commitment(self, challenge, response) )

    def verify_NI(self, challenge, response, message=''):
        message = message.encode()
        tab_g = self.generators
        y = self.public_info
        #r_guess = recompute_commitment  #We retrieve the commitment using the verification identity
        r_guess = tab_g[0].group.order().random() #for compilation
        conc = self.public_info.export()
        conc += r_guess.export()
        conc += message
        myhash = sha256(conc).digest()
        return challenge == Bn.from_hex(binascii.hexlify(myhash).decode())


def check_groups(
        list_of_secret_names, list_of_generators
):  #checks that if two secrets are the same, the generators they expand live in the same group
    # takes a merged list of secrets names and a merged list of generators.

    # We map the unique secrets to the indices where they appear
    mydict = defaultdict(list)
    for idx, word in enumerate(list_of_secret_names):
        mydict[word].append(idx)

    # Now we use this dictionary to check all the generators related to a particular secret live in the same group
    for word, gen_idx in mydict.items(
    ):  #word is the key, gen_idx is the value = a list of indices
        ref_group = list_of_generators[gen_idx[0]].group

        for index in gen_idx:
            if list_of_generators[index].group != ref_group:
                raise Exception(
                    "A shared secret has generators from different groups : secret",
                    word)

    return True

def chal_128bits():
    twoTo128 = Bn.from_binary(bytes.fromhex("1" + "0" * 31))
    return twoTo128.random()<|MERGE_RESOLUTION|>--- conflicted
+++ resolved
@@ -89,13 +89,7 @@
             commitment = self.commitment
         if challenge is None:
             challenge = self.challenge
-<<<<<<< HEAD
-
-        print("com is", commitment)
-        print ("recom is", self.recompute_commitment(self, challenge, response))
-=======
         
->>>>>>> 1a598b17
         return (commitment == self.recompute_commitment(self, challenge, response) )
 
     def verify_NI(self, challenge, response, message=''):
