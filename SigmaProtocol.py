--- conflicted
+++ resolved
@@ -19,36 +19,29 @@
     def setup(self):
         pass
 
-    def verify(self) -> bool:  # a method used to chain SigmaProtocols verifications
+	def run(self):
         params, params_verif = self.setup()
         victor = self.verifierClass(params_verif)
         peggy = self.proverClass(params)
-
-        (commitment) = peggy.commit()
+		(commitment) = peggy.commit()
         challenge = victor.sendChallenge(commitment)
         response = peggy.computeResponse(challenge)
         return victor.verify(response)
 
-    def run(self):
-        if self.verify():
-            print("Verified for {0}".format(self.__class__.__name__))
-        else:
-            print("Not verified for {0}".format(self.__class__.__name__))
 
 
-<<<<<<< HEAD
 class Prover:  # The Prover class is built on an array of generators and an array of secrets
     def __init__(self, generators, secret_names, secret_values, public_info):
         self.generators = generators
         self.secret_names = secret_names
         self.secret_values = secret_values
         self.public_info = public_info
-=======
+		
+	def run():
 		commitment = peggy.commit()
 		challenge = victor.sendChallenge(commitment)	
 		response = peggy.computeResponse(challenge)
 		return victor.verify(response)
->>>>>>> 6ad73c7e
 
     def commit(self):
         pass
@@ -59,27 +52,11 @@
     def simulate(self, commitment, challenge, response):
         pass
 
-<<<<<<< HEAD
-=======
-	def commit(self):
-		pass
-	def computeResponse(self, challenge):
-		pass
-	def simulate(self, challenge, response):
-		pass
->>>>>>> 6ad73c7e
 
 class SimulatableProver(Prover):
     def simulate(self, challenge, response):
         pass
 
-<<<<<<< HEAD
-=======
-	def sendChallenge(self, commitment):
-		pass	
-	def verify(self, response, commitment, challenge):
-		pass
->>>>>>> 6ad73c7e
 
 class RandomlySimulatableProver(SimulatableProver):
     def generateRandomChallenge(self):
@@ -99,7 +76,7 @@
         self.generators = generators
         self.secret_names = secret_names
         self.public_info = public_info
-		
+
     def sendChallenge(self, commitment):
         pass
 
